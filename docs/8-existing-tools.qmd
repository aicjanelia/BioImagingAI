---
author: 
  - name: Beth Cimini
    orcid: 0000-0001-9640-9318
    affiliations:
      - name: Imaging Platform, Broad Institute
        state: MA
        country: USA
        postal-code: 02142
  - name: Erin Weisbart
    orcid: 0000-0002-6437-2458
    affiliations:
      - name: Imaging Platform, Broad Institute
        state: MA
        country: USA
        postal-code: 02142
---

<<<<<<< HEAD
# Chapter 8: How do you select and find a tool?
=======
# Finding and Using Existing Tools {#sec-8}
<!--Your first header will be the chapter's upper-level table of contents title.-->
<!--If you'd like to have a subtitle, include it in the Quarto header above -->
>>>>>>> c8470afa

## Introduction

We are now transitioning away from a discussion of hardware and into a discussion of software.
And, more specifically, in this chapter we focus on image analysis, particularly the human thought processes and decisions needed for selecting what software to use and figuring out how to appropriately/best use it.
Amazing technological developments have occured since the invention of microscopy almost half a millenium ago; 
Our current relationship to biological microscopy is profoundly shaped by the development of both quantitative microscopy and artificial intelligence in the mid-twentieth century.
However, underlying the actual use of any technological development is a human (in our case, likely a biologist) selecting a specific technology to solve a specific problem.

In this chapter, we answer the questions of how do you find new-to-you AI models and how do you assess whether a new-to-you model or tool will meet your needs?
In this chapter, we first help you assess your needs.
We then introduce a way of categorizing tools and help you use your needs assessment to select the right tool category.
We suggest several places where you can find AI models for bioimage analysis and describe how to assess how well tools in those locations meet your needs.
Finally, we show a couple of case studies that fulfill different requirements.

## Assessing your requirements for a tool (in a perfect world)

Before finding and selecting an AI tool, you first need to decide on the type of tool you need.
Your tool selection will be influenced by a number of factors and you should first honestly answer the questions that follow.

::: {.callout-note icon=false id=Figure1}
## Figure 1: Workflows contain modular components
![Workflows contain modular components](8-existing-tools_files/workflows.png "Workflows contain modular components")
**Figure 1.**
When thinking of your workflow and how you might incorporate an AI tool, consider that a workflow (left of image) typically consists of multiple, modular subcomponents (right of image).
You may be able to replace your whole workflow with an appropriate AI tool or you may be able to replace only a subcomponent while still keeping many of the original workflow subcomponents the same.
Replacing a single subcomponent with an AI tool may force you to change surrounding subcomponents in your workflow - either with new tools or new configurations of existing tools - as the AI tool may require different inputs and produce different outputs.

Though you may have built a workflow across multiple softwares, it is worth considering whether a single software (or a reduced number of softwares) can run your workflow and part of this consideration includes assessing how well your desired AI tool can run from within other software.
Some examples of softwares that can be used to run other softwares include CellProfiler @Stirling2021, Fiji @Schindelin2012, Bilayers @Shah, ZeroCostDL4Mic @von_chamier2021 or DL4MicEverywhere @Hidalgo-Cenalmor2024, and Jupyter notebooks @jupyter.

Figure adapted from @Haase2024.
:::

### Questions about your overall workflow:

- **What is your desired output?**   
  You must be able to concisely and specifically state what you would like output by your workflow.
  Do you need to segment objects?
  If so, do you need semantic, instance, or panoptic segmentation ([Box 1](#Box1))?
  Do you need measurements and if so should they be made on individual objects or on images?   
- **How will you assess your outputs?**  
  Will your assessment be qualitative or quantitative?
  Do you have ground truth?
  Do you have the expertise to assess output quality?
- **What is your desired "quality” of your outputs?**  
  Are you expecting outputs that approach ground truth or will "quick and dirty” be enough for you? (see [Ground Truth](#groundtruth))  
- **What does your ideal workflow look like?**  
  Do you need all of the outputs to be made in a single software or are you comfortable using multiple softwares? If your images require preprocessing, does that need to happen in the same step? The same software?

::: {.callout-note icon=false id=groundtruth}
### Ground Truth
**Ground truth** can mean many things.
The Broad Bioimage Benchmark Collection (BBBC) @Ljosa2012 provides an nice example of this.
In the BBBC, all datasets include ground truth, but that ground truth can be one or many of counts, foreground/background, outlines of objects, biological labels, location, or bounding boxes.
::::

### Questions about your resources: time, expertise, and compute:

- **How much time are you able to put into the task?**   
  An honest assessment at the beginning of any project about the time you are willing to invest is critical.
  If you are in a rush, you’ll probably want to select a method that is already familiar or best matches your existing competencies.  
- **What is your priority?**  
  Determining what your priority is goes hand in hand with assessing the amount of time you can put into your task.
  Perhaps you’re in a time crunch and speed is the most important consideration for you.
  Perhaps you have a specific quality control (QC) metric and you need the tool that will give you the outputs that optimize this metric.
  Perhaps you've always wanted to gain experience with a particular class of tool, so you want to figure out if this is the right use case for trying it.  
- **What is your level of computational domain expertise and comfort?**  
  If you don’t have a high level of computational comfort, do you have the time and motivation to expand your skillset by building new skills outside of your comfort zone?
  Do you have a computational collaborator and how much time, in either teaching you or in handling the data themselves, are they able to contribute?  
  Computation domain expertise has two critical, but separable, components.
  The first is the ability to understand what you are doing thoroughly enough that you can design, analyze, and interpret your experiment.
  The other component is the ability to comfortably interact with software as a computationalist might (e.g. are you comfortable working from the command line (which is text only) or would you prefer a GUI (graphical user interface, where you can point and click)).
- **How do you like to learn things?**  
  Are you a person who likes to jump in and just turn all the knobs and buttons to see what they do?
  Do you love to cozy up with a good written manual at the end of the day?
  Do video walkthroughs bring you joy or frustration?
  How important is it to you that you be able to ask the tool creator questions directly?
  The type of documentation and instructional materials as well as their depth can vary greatly between tools.  
- **What is your level of biological domain expertise?**  
  Are you confident that you fully understand the task so you can assess how well your AI model is performing?
  Do you have a biologist collaborator and how much time are they able to contribute to designing the experiment and/or analyzing data?
  Do you understand what controls you will need and/or corrections (such as single-color controls and/or measured flat-field corrections) you will need to make to be able to interpret your outputs?   
- **What access do you have to compute resources?**  
  Do you need to be able to run everything on your laptop or do you have ready access to a high performance cluster or scalable cloud compute?
  Do you have access to GPUs?
  Different tools have different compute requirements, especially as you scale them, and those requirements don’t always scale linearly with data size.

### Questions about your input data:

- **How difficult are your images?**  
  Perfect, clean data is the ideal input to any analysis.
  But that’s not always the regime we’re in.
  There are many sources of "difficult”.
  A couple examples and corresponding questions are below.  
  - Do your images have debris or other technical artifacts such as out-of-focus regions? Do those artifacts need to be identified and removed? If identified, should the whole image be dropped or do you need to keep non-artifact areas of the image?  
  - Do you have metadata that needs to be associated with your images?
  Is that metadata organized?
  How is that metadata organized (e.g. in the file name, in a .csv file, in a picture of a handwritten lab notebook) and does it play nicely with the tool you would like to use?  
  - Are your images in a friendly format?
  Are they in a proprietary file format?
  Are they in a file format that allows access to chunks?  
- **How big is your data?**  
  The larger data is, the harder it can be to work with.
  If your data is large, what dimensionality is big? e.g. many images, large individual file sizes, many channels  
- **Do you need outputs in multiple dimensions?**  
  If you have z-planes, do you need 3D objects or can each plane be handled separately?
  If you have multiple timepoints, do you need objects tracked across timepoints or can each timepoint be handled separately?  
- **Do your images require preprocessing?**  
  There are many different reasons that images might require preprocessing and some of those reasons may be a way to overcome concerns/technical challenges raised in other questions above.
  Some examples of preprocessing include stitching or cropping of images, denoising, background subtraction, or flat field correction.

::: {.callout-note icon=false id=Box1}
## Box 1: Segmentation methods
In computer vision, there are several discrete kinds of segmentation, although in the field of bioimaging we often refer to all kinds of segmentation under the single blanket term of "segmentation”.
**Semantic segmentation** divides an image into classes.
Ilastik is an example of a popular image analysis software that performs semantic segmentation.
**Instance segmentation** detects individual, specific objects within an image.
CellProfiler is an example of a popular image analysis software that is most commonly used for instance segmentation.
**Panoptic segmentation** is a combination of semantic segmentation and instance segmentation that separates an image into regions while also detecting individual object instances within those regions.
Deep learning can be used for semantic, instance, or panoptic segmentation.
Most classic image analysis methods are built around instance segmentation for cell-based images, though semantic segmentation is not uncommon for tissue/histology images.

![Segmentation comparison of CellProfiler and Ilastik](8-existing-tools_files/segmentation_cellprofiler_ilastik.png "Segmentation comparison of CellProfiler and Ilastik")

Example of different types of segmentations produced between CellProfiler and Ilastik.
A) Input image of Drosophila Kc167 cells, provided in the Example pipeline packaged with CellProfiler.
B) CellProfiler uses classic image processing to create instance segmentations.
The individual objects identified are shown as individually colored masks in the upper panel.
The lower image is the input image overlaid with nuclei objects outlined in green and cell objects outlined in pink.  
C) Ilastik uses pixel-based machine learning to create semantic segmentation.
The image is the input image with green shaded areas in the class "Cells” and red shaded areas in the class "Background”.
:::

## Assessing your requirements for a tool (in the real world)

In several previous surveys we have run, scientists have reported that they generally don't actually follow any thoughtful, rigorous process for deciding what tool they will use for a particular process.
Instead, they sit down with a thing they know how to use and hope they can make it follow their use case @Jamali2021 @Sivagurunathan2023.
If they don't already have familiarity with a tool that is appropriate for their task, they ask their labmates or maybe do a quick internet search.
So know that if you found the section above overwhelming, you are not alone.

If you already have familiarity with a tool and it fits your newest use case (especially if your newest use case isn't *very* different from a use case where you've previously successfully used it) go ahead and stick with that tool.
"If it ain't broke, don't fix it" is a common adage for a reason.
But even for existing use cases, it's worth actively contemplating your priorities every-so-often - maybe your GPU cluster is filling up these days and is harder to access, or after a new operating system upgrade a tool that was working great is now randomly crashing, or maybe there simply is something new (or new-to-you) available that will make your life easier.
In our experience, the best way to be sure you're best serving your scientific needs is simply to step back and consider your big picture goals and whether your tool choices are serving those goals with some regularity.

Once you have conducted a thorough needs assessment, it should *theoretically* be simple to determine if a given tool or model is the right one for you. Unfortunately, no tool is likely to perfectly fit every single need that you have!
You will likely need to break your needs into "must haves" and "nice-to-haves", and rank tools accordingly.
Make sure you consider not just how well the tool will perform your specific task, but also how well it will fit in your workflow ([Figure 1](#Figure1))

## How do I decide when my workflow is "good enough"? 

Deciding when a workflow is "good enough" can be really hard!
We generally factor in two major considerations when deciding what quality level we are aiming to achieve: Is this a pilot or final data? and How big is the effect size we're looking for? 

We generally hold pilot data to a lower quality standard than final or production data.
We are looking for a proof of concept that our assay/method can work but understand that there are likely to be refinements and improvements at many points in the workflow that will increase our final quality.
Additionally, during the piloting phase, there are likely to be changes introduced that change the inputs to our workflow so time spent beyond a certain point of workflow refinement is lost with the retuning/adjustments required for the next pilot batch.

Phenotypic effect size has a large impact on necessary quality level.
Simple, easily distinguished phenotypes (e.g. GFP is either in the nucleus or cytoplasm) may reach statistical significance with many fewer individual measurements and using much simple/cruder regions of interest (e.g. cell bounding boxes instead of careful cell margin segmentations) than more subtle phenotypes.

::: {.callout-note icon=false}
## Research progress is rarely linear
![Research progress is rarely linear](8-existing-tools_files/research_progress.png "Research progress is rarely linear")
**Figure 2.**
As scientists who care about the quality of our work, it's tempting to always try to maximize the accuracy of our analysis.
But it's worth considering that "accuracy" vs "time spent" is often an asymptotic curve - you can keep pushing the accuracy higher and higher, but the gains may be marginal past a particular point.
Time and effort spent on a project can have very different relationships with the output quality.
Though one might hope to be in a regime where the amount of time spent is linearly correlated with the quality of a project’s output (blue line) so that it is clear exactly how much time must be put in to get a desired product, research rarely proceeds in such a fashion.
Instead, it progresses in unpredictable fits and starts (green line) and/or it is in a state of diminishing returns (red line) where the closer you get to "perfect”, the longer it takes to improve the quality.
:::

In @Cimini2019 we detail and provide examples for a few key heuristics that we think about when deciding if a workflow is "good enough".
Those heuristics are:

1. How close to accurate do I need to be to assess the % or fold change I expect to see in this experiment?  
2. How close to 100% accurate is it possible to get with my current workflow?  
3. How important is this aspect of my experiment to my overall hypothesis?  
4. How wrong is my current pipeline output?  
5. What else could I do (e.g. develop a different approach/workflow, learn a new tool, generate new input data) in the time it will take me to make my pipeline maximally accurate?

## Choosing the kind of tool to use

Let's consider the use case of instance segmentation (see [Box 1](#Box1)), which is often a critical step in image analysis workflows.
We have defined 6 categories of segmentation methods, each of which has its valid use cases.
Ordered by increasing levels of computation comfort required they are:

* Manual annotation   
* Classical image processing  
* Pixel based machine learning  
* Pretrained deep learning models  
* Finetuned deep learning models  
* From-scratch deep learning models

We will not cover from-scratch deep learning models in this chapter.
They are covered in Chapter 9.

It is worth noting that many of the tool suggestions below are not confined to a single "class".
Many tools listed in the non-deep learning categories allow you to run pre-trained deep learning models inside them (e.g. CellProfiler has a RunCellPose module, ImageJ and QuPath also contain ability to run pixel classifiers). 
All deep learning models *can* be re-tuned with some effort (they may just not have a friendly interface for doing so). 

| Method category | Suggested light microscopy tools | Time required | Best if your priorities include | Biological expertise level required | Ability to handle *reasonable* technical noise and variability | Largest drawback |
| :---- | :---- | :---- | :---- | :---- | :---- | :---- |
| **Manual Annotation**: Hand-drawing in boundaries of all objects | ImageJ @Schindelin2012 @Schindelin2015, Napari @napari, see also [this forum thread](https://forum.image.sc/t/comparison-of-some-tools-for-3d-dense-ground-truth-annotations/38918) for 3D annotation | Highest | High accuracy/ outputs approaching ground truth | High | High | Inter- and even intra-operator manual annotations (e.g. after time or image rotation) variability. Irreproducibility. Can not be automated. |
| **Classical Image Processing**: Combining mathematically well-defined operations such as thresholding and watershedding to create objects | CellProfiler @Stirling2021, QuPath @Bankhead2017, Icy @de-Chaumont2012 | Medium | Needing to have a good sense of what the failure cases will be (e.g. when cells are too big, too small, too crowded, etc); needing to run in minimal computational footprints  | High | Initially low, can be improved with experience  | Most performant on very bright objects on dark backgrounds |
| **Pixel based machine learning**: Using properties of individual pixels to classify each pixel into belonging to a given set of "classes" (e.g. "true signal", "autofluorescence", and "background")  | Ilastik @Berg2019, Labkit @Arzt2022 | Low to Medium | Identifying well-separated objects that are not bright-on-dark or are not the *only* bright-on-dark objects present | High | High if properly represented in the training set | Must be followed by Classical Image Processing if individual object masks are required |
| **Pretrained deep learning models**: Using a set of learned transformations (created by the developer) to define the positions and boundaries of objects  | Stardist @Schmidt2018, Instanseg @Goldsborough2024 | Low | Maximum likelihood for good quality with minimal human time required  | High | High if properly represented in the training set (which you may not know) | Unlikely to work if data similar to your data is not present in the training set. Can be hard to package into workflows. |
| **Fine tuned deep learning models**: Updating or adding to a pretrained deep learning model with your data  | Cellpose @Pachitariu2022, µSAM @Archit2025 | Medium | Maximum likelihood for very good quality with less human time than manual annotation | High | High if properly represented in the training set | Most computationally intensive. Many available models are not provided in a non-computationalist friendly format. Can be hard to package into workflows.  |

You may have noticed that all methods are listed as requiring a high level of biological expertise.
It can be tempting for researchers without deep biological expertise to assume that they could just use a pretrained or fine tuned deep learning model and call it a day.
However, we would caution that, while they may require less of a biologist’s time to tune at a first pass, it is still essential to involve a biologist with subject matter expertise to verify that the models are producing results that match known biology.

## Finding tools and models

### Where to look for tools and models 

There are many places that one can look to find new (or new-to-them) tools and models.
A few suggestions are as follows:

- BioImage Model Zoo @Ouyang2022 is a community-driven AI model repository that offers a variety of pretrained AI models.
All models are described by a common Model Resource Description File Specification which simplifies using models in the BioImage Model Zoo with partner software such as ilastik @Berg2019, ImJoy @Ouyang2019, Fiji @Schindelin2012, deepImageJ @Gomez-de-Mariscal2021 and ZeroCostDL4Mic @von_chamier2021.
- Bioimage Informatics Index (Biii) @Zhang2023 is a community-curated index that includes software and helps researchers find tools whether their search is problem-based (e.g. "find nuclei in cells”), method-based (e.g. "active contour-based segmentation”), or tool-based (e.g. "CellProfiler”).  
- The Scientific Community Image Forum ([forum.image.sc](http://forum.image.sc)) @Rueden2019 is a platform where users can pose bioimage software-related questions and receive feedback from a broad user community and maintainers from >75 partner softwares.  
- Academic literature can include biology-focused research where users describe applications or computer science research where the tools and models themselves are more likely to be described.
Keeping an eye on preprint servers like arXiv (particularly in Computing Research Repository or Quantitative Biology sections) and bioRxiv can help you find the most cutting-edge developments.

::: {.callout-note icon=false}
## Bioimage analysts

There is a whole discipline of people who specialize in figuring out workflows for analyzing microscopy images - their official titles often vary, but many think of themselves as  *bioimage analysts*. If you want to find a local bioimage analyst, or even become one, you can check out the [Global Bioimage Analysts' Society (GloBIAS)](https://www.globias.org/), which holds events, coordinates trainings (including free help sessions), and hosts a database of bioimage analysts and bioimage analysis trainers.
:::

## Case Studies

### Case Study 1:

#### Introduction

Elena is an image analyst who uses high content microscopy as a method for exploring drug mechanism of action.
She uses an automated microscope to acquire 9 fields of view in each well of a 384-well plate and just acquired a batch of 4 plates worth of images.
She often performs the same assay so she has a series of pipelines that she has nicely tuned for her usual experimental parameters.
Elena has a new collaborator that would like to perform a similar screen in a different cell line as the collaborator is interested in a different specific area of biology.
Because this is the first time that Elena has performed this assay in a new cell line, she needs to carefully tune her existing pipelines so that she has high-quality segmentation of Nuclei and Cell objects.

#### Workflow

![CellProfiler for nuclei and cell segmentation](8-existing-tools_files/cellprofiler_identifyobjects.png "CellProfiler for nuclei and cell segmentation in easy to segment cells")

Elena usually uses CellProfiler as an image analysis workflow tool, using classical image processing methods for object identification in her pipeline.
Elena typically performs her screens in A549, U2OS, or HeLa cells which are all considered easy to use for high-content microscopy because they are relatively consistent in size, relatively round, and can grow both sparsely and confluently while remaining in a monolayer.
She’s quite used to making parameter changes to the IdentifyPrimaryObjects and IdentifySecondaryObjects modules to fine-tune her nuclei and cell segmentations, respectively.
The image above shows shows the modules in her CellProfiler pipeline (left) and the outputs of her IdentifyPrimaryObjects (center) and IdentifySecondaryObjects modules (right).

![Fiji for compositing a new png image](8-existing-tools_files/fiji_composite.png "Fiji for compositing a new png image")

Elena’s collaborator has acquired images in an adipocyte cell line and they are morphologically quite different from her typical screening cell lines.
After being unsatisfied with what she was able to tune using classical segmentation in her standard Cellprofiler pipeline, Elena decides to turn to an AI tool.
She starts by opening Cellpose in its web console as she has heard from colleagues that it is both very good out of the box and allows a user to fine tune it for their own data.
She initially struggles to load one of her own images into the web tool but notices that the web page says "upload one PNG or JPG <10 MB".
She also notices that the example images that are most similar to hers are in color, with a nuclear channel in blue and a cell marker in green.
Elena's raw images are in .tif format with a single grayscale channel per image so she uses Fiji to make a composite .png image.
The image above shows her single-channel .tif images opened with FIJI (left, center) and the composite .png image that she created (right).

![Cellpose web console](8-existing-tools_files/cellpose_console_lipocytes.png "Cellpose web console")

Elena loads her new composite .png into the Cellpose web console and sees that it has identified a number of reasonable cell objects but is not of the quality that she wants for use in her screen.
However, Elena is excited to explore a new tool and has been actively builing her computational skills so she decides to proceed with Cellpose and see if she can improve the outputs.
The image above shows her example image loaded into the Cellpose web console (far left) along with the predicted object outlines (center left), masks (center right), and flows (far right).

![RunCellpose in CellProfiler](8-existing-tools_files/runcellpose_in_cellprofiler.png "RunCellpose in CellProfiler")

Elena takes advantage of the fact that Cellpose allows for fine-tuning of the pretrained deep learning models it provides.
She re-trains Cellpose using a Colab notebook and sees that it now performs quite well on test images from her dataset.
Because CellProfiler is also an image analysis workflow tool, Elena is able to insert a RunCellpose module in her original pipeline instead of the original secondary object identification module and keep the rest of her image handling and analysis the same while using the newer, better performing object identification that Cellpose provides.
The image above shows her new CellProfiler pipeline with the RunCellpose module pointing to her custom fine-tuned Cellpose model.

#### Conclusion

This case study starts with a scientist trying to use her standard classical image processing methodds for object identification but finding that she gets better results with a new challenging segmentation task by moving to an AI tool.
It shows iterative improvements using the same tool in different ways and highlights some of the simple changes she needed to make to her overall workflow to use the new tool.

### Case Study 2:  

#### Introduction

Esteban is an image analyst, working with imaging data acquired by a collaborator.
The collaborator studies zebrafish brains and sent Esteban fluorescent images taken in a large z-stack in live zebrafish.
The zebrafish express a GFP-tagged protein in their microglia and the collaborators would like to be able to identify the microglia using an automated pipeline so that the researchers can ask biological questions such as where they are within the brain and whether they are close to other cell types (labeled in other fluorescent channels).
The task is complicated because there is additional autofluorescence in the skin that is the same intensity as the microglia and they do not want skin autofluorescence identified.
The images also have technical challenges because of the nature of their acquisition: because they are 3D live images, as you go deeper in the tissue the signal gets dimmer.
This makes using normal computer vision segmentation quite hard. 

#### Workflow

![Point Annotations in napari](8-existing-tools_files/napari_point_annotations.png "Point Annotations in napari")

To help orient Esteban to the image data, he was given a spreadsheet of x,y,z coordinates of microglia that the collaborators manually annotated.
Esteban started by opening the images and their point annotations in napari to orient himself to the data.
The image above shows an example image opened in napari with red circles around the point annotations.

![Guided Annotations in napari with SAM](8-existing-tools_files/napari_sam_guided_annotations.png "Guided Annotations in napari with SAM")

Esteban then loaded µSAM in napari to use as an annotation tool so that he could use the point annotations to make object masks.
He tried using automatic segmentation but it didn’t work on his images.
Instead, he used µSAM assisted segmentation, manually providing positive prompts, and got out reasonable segmentations of the microglia in the image.
The image above is quite similar to the previous image but also has the µSAM segmentations in color overlays. 

![Visualizing 3D annotations in napari](8-existing-tools_files/napari_sam_3D_guided_annotations.png "Visualizing 3D annotations in napari")

Though Esteban has three dimensional data, the segmentations he is creating are 2D so he confirms that he is happy with his final masks by examining the image and masks in a 3D viewer.
The above image shows a 3 dimensional view of his data that contains all of the image slices and annotations viewed together.

![Cellpose predictions](8-existing-tools_files/cellpose_python_microglia.png "Cellpose predictions")

Now that Esteban has both images and masks, he calls Cellpose in Python and retrains the cyto model with his annotations.
He runs the retrained model on a new image (left image) and finds that the cell probability prediction seems to identify microglia and autofluorescence (center image), but, unfortunately, the gradient prediction is not finding any cell objects (right image).
Esteban’s training images are quite sparse (the vast majority of the image is background) so the Cellpose model learned that it can be mostly correct by deciding that *everything* is background.

![ilastik 3 class predictions](8-existing-tools_files/ilastik_3class_segmentation.png "ilastik 3 class predictions")

Since neither a pre-trained model (µSAM) nor a fine-tuned model (Cellpose) worked on his images, Esteban decided to try pixel classification.
He used ilastik, first providing annotations for microglia and background.
The classifier worked quite well at distinguishing microglia from background, but classified the skin autofluorescence as microglia.
Esteban built on this by using larger filters so that the classifier had more contextual information, training 3 classes (microglia, skin, and background) instead of 2, and adding in autocontext @Kreshuk2019 which improves classification by running it in multiple stages.
Esteban’s final 3-class pixel classifier performs well to identify microglia separately from skin across the images in his datasets.
The above image shows a zoom-in of one of his images with the three classes overlaid - red for background pixels, blue for skin pixels, and yellow for microglia pixels.

#### Conclusion

This case study starts with a scientist trying multiple state-of-the-art deep learning segmentation tools for a specific, challenging segmentation task.
He ultimately discovers that a machine learning pixel classifier works better for this task, illustrating that 1) "less-advanced” tools can perform better than deep learning tools and 2) biological expertise is always needed when inspecting any tool’s outputs.

## Conclusion

As we shift our focus from hardware to software, it is common and understandable to feel overwhelmed - the bioimage analysis tool space is a constantly-changing array of best practices, and not all microscopists are highly computationally comfortable. This chapter therefore mostly talks about *how to make decisions*, as opposed to *use X tool for Y task*. Ultimately, the "right tool for your task" is the tool (or chain of tools) that allows you to be confident that your analysis has been performed **well enough**, and helps you understand the answer to your biological question and how confident you can be in your conclusion. Even if you try a tool and decide it isn't the right solution for this question, this time still isn't wasted - it simply enlarged the toolbox you can use for answering future questions. In the subsequent chapters, we will teach you about how to train models which could be important parts of your toolbox, but we suggest you keep our guidelines in mind as you finalize the decisions around when your model is "trained enough" and how you decide on your overall workflow. <|MERGE_RESOLUTION|>--- conflicted
+++ resolved
@@ -16,13 +16,7 @@
         postal-code: 02142
 ---
 
-<<<<<<< HEAD
-# Chapter 8: How do you select and find a tool?
-=======
-# Finding and Using Existing Tools {#sec-8}
-<!--Your first header will be the chapter's upper-level table of contents title.-->
-<!--If you'd like to have a subtitle, include it in the Quarto header above -->
->>>>>>> c8470afa
+# Chapter 8: How do you select and find a tool? {#sec-8}
 
 ## Introduction
 
