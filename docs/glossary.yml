--- conflicted
+++ resolved
@@ -4,31 +4,6 @@
 Training Data: |
   Data used to train an algorithm to make predictions.
 
-<<<<<<< HEAD
-Computer Vision: |
-  A field of computer science wherein computers extract information from images. It often involves object detection within images and can involve classification of the images and/or objects.
-
-Effect Size: |
-  How "strong" a phenotype is, or how mathematically possible it is to distinguish a given population from the control population.
-
-Ground Truth: |
-  Accurate data against which a model can be evaluated. Ground truth data is often manually annotated. The data type itself will vary depending on the task and evaluation. e.g. instance segmentation may be compared to ground truth object counts or masks.
-
-Instance Segmentation: |
-  A computer vision technique that detects individual, specific objects within an image.
-
-Metadata: |
-  Any data that provides additional information about other data. In bioimaging, examples include information about sample preparation, the imaging instrument, and image acquisition parameters.
-
-Panoptic Segmentation: |
-  A computer vision technique that is a combination of semantic segmentation and instance segmentation. It separates an image into regions while also detecting individual object instances within those regions.
-
-Semantic Segmentation: |
-  A computer vision technique that divides an image into classes.
-
-Quality Control (Metric): |
-  Any metric that can be used to evaluate quality. It will vary depending on the task and data type. It can be binary (e.g. an image doesn't have debris) or continuous (e.g. annotated object centroids are within 5 pixels of the ground truth centroids).
-=======
 False Positives: |
   In a scenario where you have two classes “positive” and “negative”, you try to predict cases as one of those classes. False positives are the cases that you incorrectly predicted as positive and were really negative.
 
@@ -112,4 +87,21 @@
 
 Backpropagation: |
   The method used by neural networks to learn from its predictions. Once the prediction is done, it is compared with the ground truth through a training loss and the value of the comparison is used backwards to sequentially update the weights in the neural network, reward it when making a good prediction and punish it when making a bad prediction. 
->>>>>>> c8470afa
+
+Computer Vision: |
+  A field of computer science wherein computers extract information from images. It often involves object detection within images and can involve classification of the images and/or objects.
+
+Effect Size: |
+  How "strong" a phenotype is, or how mathematically possible it is to distinguish a given population from the control population.
+
+Ground Truth: |
+  Accurate data against which a model can be evaluated. Ground truth data is often manually annotated. The data type itself will vary depending on the task and evaluation. e.g. instance segmentation may be compared to ground truth object counts or masks.
+
+Metadata: |
+  Any data that provides additional information about other data. In bioimaging, examples include information about sample preparation, the imaging instrument, and image acquisition parameters.
+
+Panoptic Segmentation: |
+  A computer vision technique that is a combination of semantic segmentation and instance segmentation. It separates an image into regions while also detecting individual object instances within those regions.
+
+Quality Control (Metric): |
+  Any metric that can be used to evaluate quality. It will vary depending on the task and data type. It can be binary (e.g. an image doesn't have debris) or continuous (e.g. annotated object centroids are within 5 pixels of the ground truth centroids).